--- conflicted
+++ resolved
@@ -20,15 +20,9 @@
     py_modules=['target_snowflake'],
     install_requires=[
         'singer-python==5.6.1', # Dependency conflict with snowflake
-<<<<<<< HEAD
-        'singer-target-postgres==0.2.0',
-        'snowflake-connector-python==1.9.0',
-        'target-redshift==0.2.0'
-=======
         'singer-target-postgres==0.1.11',
         'snowflake-connector-python==1.9.1',
         'target-redshift==0.0.10'
->>>>>>> 62986b6f
     ],
     setup_requires=[
         "pytest-runner"
